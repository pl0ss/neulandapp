import React, { useEffect, useMemo, useRef, useState } from 'react'
import PropTypes from 'prop-types'

import Link from 'next/link'
import { useRouter } from 'next/router'

import Form from 'react-bootstrap/Form'

import { AttributionControl, CircleMarker, FeatureGroup, LayerGroup, LayersControl, MapContainer, Polygon, Popup, TileLayer, useMap } from 'react-leaflet'

import { FontAwesomeIcon } from '@fortawesome/react-fontawesome'
import { faLinux } from '@fortawesome/free-brands-svg-icons'

import { NoSessionError, UnavailableSessionError } from '../lib/backend/thi-session-handler'
<<<<<<< HEAD
import { TUX_ROOMS, addSearchDuration, filterRooms, getNextValidDate, getRoomAvailability, getRoomCapacity, getTranslatedRoomFunction } from '../lib/backend-utils/rooms-utils'
=======
import { TUX_ROOMS, addSearchDuration, filterRooms, getNextValidDate, getRoomAvailability } from '../lib/backend-utils/rooms-utils'
>>>>>>> c61f12a1
import { USER_GUEST, useUserKind } from '../lib/hooks/user-kind'
import { formatFriendlyTime, formatISODate, formatISOTime } from '../lib/date-utils'
import { useLocation } from '../lib/hooks/geolocation'

import styles from '../styles/RoomMap.module.css'
import { useTranslation } from 'next-i18next'

const SPECIAL_ROOMS = {
  G308: { text: 'Linux PC-Pool', color: '#F5BD0C' }
}
const SEARCHED_PROPERTIES = [
  'Gebaeude',
  'Raum'
]
const FLOOR_SUBSTITUTES = {
  0: 'EG', // room G0099
  OG: '1', // floor 1 in H (Carissma)
  AG: '1.5', // floor 1.5 in A
  G: '1.5', // floor 1.5 in H (Reimanns)
  null: '4' // floor 4 in Z (Arbeitsamt),
}
const FLOOR_ORDER = [
  '4',
  '3',
  '2',
  '1.5',
  '1',
  'EG',
  '-1'
]
const INGOLSTADT_CENTER = [48.76630, 11.43330]
const NEUBURG_CENTER = [48.73227, 11.17261]

const SPECIAL_COLORS = [...new Set(Object.values(SPECIAL_ROOMS).map(x => x.color))]

/**
 * Room map based on Leaflet.
 * Implemented as a component because this is the best way to bypass SSR, which is incompatible with Leaflet.
 */
export default function RoomMap ({ highlight, roomData }) {
  const router = useRouter()
  const searchField = useRef()
  const location = useLocation()
  const { userKind, userFaculty } = useUserKind()
  const [searchText, setSearchText] = useState(highlight || '')
  const [availableRooms, setAvailableRooms] = useState(null)
  const [roomAvailabilityList, setRoomAvailabilityList] = useState({})
  const [roomCapacity, setRoomCapacity] = useState({})

  const { t, i18n } = useTranslation(['rooms', 'api-translations'])

  const mapCenter = userFaculty && userFaculty === 'Nachhaltige Infrastruktur' ? NEUBURG_CENTER : INGOLSTADT_CENTER
  /**
   * WILL BE USED WITH NEW TILE SERVICE
  const systemDark = window.matchMedia('(prefers-color-scheme: dark)').matches
  const [theme] = useContext(ThemeContext)

  function isDark () {
    const themeSettings = themes.filter(item => item.style === theme)[0].mapTheme ?? 'system'
    if (themeSettings === 'system') {
      return systemDark
    } else {
      return themeSettings === 'dark'
    }
  }
  */

  /**
   * Preprocessed room data for Leaflet.
   */
  const allRooms = useMemo(() => {
    return roomData.features
      .map(feature => {
        const { properties, geometry } = feature

        if (!geometry || !geometry.coordinates || geometry.type !== 'Polygon') {
          return []
        }

        if (properties.Etage in FLOOR_SUBSTITUTES) {
          properties.Etage = FLOOR_SUBSTITUTES[properties.Etage]
        }
        if (FLOOR_ORDER.indexOf(properties.Etage) === -1) {
          FLOOR_ORDER.push(properties.Etage)
        }

        return geometry.coordinates.map(points => ({
          properties,
          coordinates: points.map(([lon, lat]) => [lat, lon]),
          options: { }
        }))
      })
      .flat()
  }, [roomData])

  async function loadRoomAvailability () {
    const roomAvailabilityData = await getRoomAvailability()

    const roomAvailabilityList = Object.fromEntries(Object.entries(roomAvailabilityData).map(([room, openings]) => {
      const availability = openings
        .filter(opening =>
          new Date(opening.until) > new Date() &&
          new Date(opening.from) > addSearchDuration(new Date())
        )
      return [room, availability]
    }))

    setRoomAvailabilityList(roomAvailabilityList)
  }

  async function loadRoomCapacity () {
    const roomCapacityData = await getRoomCapacity()

    setRoomCapacity(roomCapacityData)
  }

  /**
   * Preprocessed and filtered room data for Leaflet.
   */
  const [filteredRooms, center] = useMemo(() => {
    const searchedProperties = [...SEARCHED_PROPERTIES, `Funktion_${i18n.language}`]

    if (Object.keys(roomAvailabilityList).length === 0) {
      loadRoomAvailability()
    }
    if (Object.keys(roomCapacity).length === 0) {
      loadRoomCapacity()
    }

    if (!searchText) {
      return [allRooms, mapCenter]
    }

    const cleanedText = searchText.toUpperCase().trim()

    const getProp = (room, prop) => {
      return room.properties[prop]?.toUpperCase()
    }

    const fullTextSearcher = room => searchedProperties.some(prop => getProp(room, prop)?.includes(cleanedText))
    const roomOnlySearcher = room => getProp(room, 'Raum').startsWith(cleanedText)
    const filtered = allRooms.filter(/^[A-Z](G|[0-9E]\.)?\d*$/.test(cleanedText) ? roomOnlySearcher : fullTextSearcher)

    // this doesn't affect the search results itself, but ensures that the map is centered on the correct campus
    const showNeuburg = userFaculty === 'Nachhaltige Infrastruktur' || cleanedText.includes('N')
    const campusRooms = filtered.filter(x => x.properties.Raum.includes('N') === showNeuburg)

    const centerRooms = campusRooms.length > 0 ? campusRooms : filtered

    let lon = 0
    let lat = 0
    let count = 0
    centerRooms.forEach(x => {
      lon += x.coordinates[0][0]
      lat += x.coordinates[0][1]
      count += 1
    })
    const filteredCenter = count > 0 ? [lon / count, lat / count] : mapCenter

    return [filtered, filteredCenter]
<<<<<<< HEAD
  }, [roomAvailabilityList, roomCapacity, searchText, allRooms, userFaculty, mapCenter])
=======
  }, [roomAvailabilityList, searchText, allRooms, userFaculty, mapCenter, i18n.language])
>>>>>>> c61f12a1

  useEffect(() => {
    async function load () {
      try {
        const dateObj = getNextValidDate()
        const date = formatISODate(dateObj)
        const time = formatISOTime(dateObj)
        const rooms = await filterRooms(date, time)
        setAvailableRooms(rooms)
      } catch (e) {
        if (e instanceof NoSessionError || e instanceof UnavailableSessionError) {
          setAvailableRooms(null)
        } else {
          console.error(e)
          alert(e)
        }
      }
    }
    load()
  }, [router, highlight, userKind])

  /**
   * Translates the floor name to the current language.
   * @param {string} floor The floor name as specified in the data
   * @returns The translated floor name (or the original if not found)
   */
  function translateFloors (floor) {
    const translated = t(`rooms.map.floors.${floor.toLowerCase()}`)

    if (translated.startsWith('rooms.')) {
      return floor
    }

    return translated
  }

  function getRoomFunction (room) {
    const name = room?.properties?.[`Funktion_${i18n.language}`] || room?.properties?.Funktion_de
    return name ? name.replace(/\s+/g, ' ') : null
  }

  /**
   * Removes focus from the search.
   */
  function unfocus (e) {
    e.preventDefault()
    searchField.current?.blur()
  }

  /**
   * Renders a room polygon.
   * @param {object} entry GeoJSON feature
   * @param {string} key Unique key that identifies the feature
   * @param {boolean} onlyAvailable Display only rooms that are currently free
   * @returns Leaflet feature object
   */
  function renderRoom (entry, key, onlyAvailable) {
    const avail = availableRooms?.find(x => x.room === entry.properties.Raum)
    if ((avail && !onlyAvailable) || (!avail && onlyAvailable)) {
      return null
    }

    const special = SPECIAL_ROOMS[entry.properties.Raum]
    const availabilityData = (roomAvailabilityList[entry.properties.Raum] || []).slice(0, 1)

    return (
      <FeatureGroup key={key}>
        <Popup className={styles.popup}>
          <strong>
            {entry.properties.Raum}
          </strong>
<<<<<<< HEAD
          {
            roomCapacity[entry.properties.Raum]
              ? ` ${getTranslatedRoomFunction(entry?.properties?.Funktion, i18n).split('(')[0]} (${roomCapacity[entry.properties.Raum]} ${t('rooms.suggestions.seats')})`
              : getTranslatedRoomFunction(entry?.properties?.Funktion, i18n)
          }
=======
          {getRoomFunction(entry) !== null && ', '}
          {getRoomFunction(entry)}
>>>>>>> c61f12a1
          {avail && (
            <>
              <br />
              {t('rooms.map.freeFromUntil', {
                from: formatFriendlyTime(avail.from),
                until: formatFriendlyTime(avail.until)
              })}
            </>
          )}
          {!avail && availableRooms && (
            <>
              <br />
              {t('rooms.map.occupied')}
              <br />

              {availabilityData && availabilityData.map((opening) => (
                <>
                  {t('rooms.map.freeFromUntil', {
                    from: formatFriendlyTime(opening.from),
                    until: formatFriendlyTime(opening.until)
                  })}
                  <br />
                </>
              ))}
            </>
          )}
          {special && (
            <>
              <br />
              {special.text}
              {TUX_ROOMS.includes(entry.properties.Raum) && <> <FontAwesomeIcon title="Linux" icon={faLinux} fontSize={12}/></>}
            </>
          )}
        </Popup>
        <Polygon
          positions={entry.coordinates}
          pathOptions={{
            ...entry.options,
            color: special && avail ? special.color : null,
            className: `${avail ? (!special ? styles.roomAvailable : '') : styles.roomOccupied}`
          }}
        />
      </FeatureGroup>
    )
  }

  /**
   * Renders an entire floor.
   * @param {string} floorName The floor name as specified in the data
   * @returns Leaflet layer group
   */
  function renderFloor (floorName) {
    const floorRooms = filteredRooms
      .filter(x => x.properties.Etage === floorName)

    return (
      <LayerGroup>
        <>{floorRooms.map((entry, j) => renderRoom(entry, j, false))}</>
        {/* we first render all gray rooms and then the colored ones to make
            sure the colored border overlap the gray ones */}
        <>{floorRooms.map((entry, j) => renderRoom(entry, j, true))}</>
      </LayerGroup>
    )
  }

  const Recenter = ({ position }) => {
    const map = useMap()
    useEffect(() => {
      map.setView(position)
    }, [map, position])
    return null
  }

  return (
    <>
      <Form className={styles.searchForm} onSubmit={e => unfocus(e)}>
        <Form.Control
          as="input"
          placeholder={t('rooms.map.searchPlaceholder')}
          value={searchText}
          onChange={e => setSearchText(e.target.value)}
          isInvalid={filteredRooms.length === 0}
          ref={searchField}
        />

        <div className={styles.openings}>
          {((roomAvailabilityList[searchText] && roomAvailabilityList[searchText].length && t('rooms.map.freeFromUntil', {
            from: formatFriendlyTime(roomAvailabilityList[searchText][0].from),
            until: formatFriendlyTime(roomAvailabilityList[searchText][0].until)
          })) || '')}
        </div>

        <div className={styles.links}>
          <Link href="/rooms/search">
            <a className={styles.linkToSearch}>
              {t('rooms.map.extendedSearch')}
            </a>
          </Link>
          {userKind !== USER_GUEST &&
            <>
              <> · </>
              <Link href="/rooms/suggestions">
                <a className={styles.linkToSearch}>
                  {t('rooms.map.automaticSuggestion')}
                </a>
              </Link>
            </>
          }
        </div>
      </Form>

      <MapContainer
        center={center}
        zoom={filteredRooms.length === 1 ? 19 : 17}
        scrollWheelZoom={true}
        zoomControl={false}
        attributionControl={false}
        className={styles.mapContainer}
        // set tap=false to work around weird popup behavior on iOS
        // https://github.com/Leaflet/Leaflet/issues/3184
        tap={false}
      >
        <Recenter position={center} />

        <TileLayer
          attribution={t('rooms.map.attribution')}
          url="https://tile.openstreetmap.org/{z}/{x}/{y}.png"
          maxNativeZoom={19}
          maxZoom={21}
        />

        <AttributionControl position="bottomleft" />

        <div className="leaflet-bottom leaflet-right">
          <div className={`leaflet-control leaflet-bar ${styles.legendControl}`}>
            {availableRooms && (
              <>
                <div className={styles.legendFree}>{` ${t('rooms.map.legend.free')}`}</div>
                <div className={styles.legendTaken}>{` ${t('rooms.map.legend.occupied')}`}</div>
              </>
            )}
            {!availableRooms && <div className={styles.legendTaken}>{` ${t('rooms.map.legend.occupancyUnknown')}`}</div>}
            <div>
              {SPECIAL_COLORS.map(color => (
                <span key={color} className={styles.legendSpecial} style={{ '--legend-color': color }}>
                </span>
              ))}
              {` ${t('rooms.map.legend.specialEquipment')}`}
            </div>
          </div>
        </div>

        <LayersControl position="topright" collapsed={false}>
          {FLOOR_ORDER
            .filter(name => filteredRooms.some(x => x.properties.Etage === name))
            .map((floorName, i, filteredFloorOrder) => (
              <LayersControl.BaseLayer
                key={floorName + (searchText || 'empty-search')}
                name={translateFloors(floorName)}
                checked={i === ((filteredFloorOrder.indexOf('EG') !== -1) ? filteredFloorOrder.indexOf('EG') : filteredFloorOrder.length - 1)}
              >
                <LayerGroup>
                  {renderFloor(floorName)}
                </LayerGroup>
              </LayersControl.BaseLayer>
            ))}
        </LayersControl>

        {location &&
          <CircleMarker
            center={[location.latitude, location.longitude]}
            fillOpacity={1.0}
            color='#ffffff'
            radius={8}
            weight={3}
            className={styles.locationMarker}
          />
        }
      </MapContainer>
    </>
  )
}
RoomMap.propTypes = {
  highlight: PropTypes.string
}<|MERGE_RESOLUTION|>--- conflicted
+++ resolved
@@ -12,11 +12,8 @@
 import { faLinux } from '@fortawesome/free-brands-svg-icons'
 
 import { NoSessionError, UnavailableSessionError } from '../lib/backend/thi-session-handler'
-<<<<<<< HEAD
 import { TUX_ROOMS, addSearchDuration, filterRooms, getNextValidDate, getRoomAvailability, getRoomCapacity, getTranslatedRoomFunction } from '../lib/backend-utils/rooms-utils'
-=======
-import { TUX_ROOMS, addSearchDuration, filterRooms, getNextValidDate, getRoomAvailability } from '../lib/backend-utils/rooms-utils'
->>>>>>> c61f12a1
+
 import { USER_GUEST, useUserKind } from '../lib/hooks/user-kind'
 import { formatFriendlyTime, formatISODate, formatISOTime } from '../lib/date-utils'
 import { useLocation } from '../lib/hooks/geolocation'
@@ -177,11 +174,9 @@
     const filteredCenter = count > 0 ? [lon / count, lat / count] : mapCenter
 
     return [filtered, filteredCenter]
-<<<<<<< HEAD
-  }, [roomAvailabilityList, roomCapacity, searchText, allRooms, userFaculty, mapCenter])
-=======
-  }, [roomAvailabilityList, searchText, allRooms, userFaculty, mapCenter, i18n.language])
->>>>>>> c61f12a1
+
+  }, [roomAvailabilityList, roomCapacity, searchText, allRooms, userFaculty, mapCenter, i18n.language])
+
 
   useEffect(() => {
     async function load () {
@@ -253,16 +248,11 @@
           <strong>
             {entry.properties.Raum}
           </strong>
-<<<<<<< HEAD
           {
             roomCapacity[entry.properties.Raum]
               ? ` ${getTranslatedRoomFunction(entry?.properties?.Funktion, i18n).split('(')[0]} (${roomCapacity[entry.properties.Raum]} ${t('rooms.suggestions.seats')})`
               : getTranslatedRoomFunction(entry?.properties?.Funktion, i18n)
           }
-=======
-          {getRoomFunction(entry) !== null && ', '}
-          {getRoomFunction(entry)}
->>>>>>> c61f12a1
           {avail && (
             <>
               <br />
