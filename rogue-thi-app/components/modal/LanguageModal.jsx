import { useContext, useRef } from 'react'

import { FoodFilterContext, ShowLanguageModal } from '../../pages/_app'

import Button from 'react-bootstrap/Button'
import Form from 'react-bootstrap/Form'
import Modal from 'react-bootstrap/Modal'
import languages from '../../data/languages.json'
import styles from '../../styles/Personalize.module.css'
import { useRouter } from 'next/router'

import { useTranslation } from 'next-i18next'

/**
 * A modal component that allows users to personalize their experience by changing the language
 * @returns {JSX.Element} The LanguageModal component
 * @constructor
 */
export default function LanguageModal () {
  const [showLanguageModal, setShowLanguageModal] = useContext(ShowLanguageModal)
  const languageModalBody = useRef()
  const router = useRouter()

  const { t, i18n } = useTranslation('personal')

  const { selectedLanguageFood, toggleSelectedLanguageFood } = useContext(FoodFilterContext)

  /**
   * Changes the current language.
   * @param {string} languageKey Language key
   */
  function changeLanguage (languageKey) {
    setShowLanguageModal(false)
    i18n.changeLanguage(languageKey)
    router.replace('/', '', { locale: i18n.language })
    document.cookie = `NEXT_LOCALE=${i18n.language}; path=/; expires=${new Date(Date.now() + 1000 * 60 * 60 * 24 * 365 * 5).toUTCString()}`
  }

  return (
    <Modal
      show={!!showLanguageModal}
      dialogClassName={styles.themeModal}
      onHide={() => setShowLanguageModal(false)}
    >
      <Modal.Header closeButton>
        <Modal.Title>{t('personal.modals.language.title')}</Modal.Title>
      </Modal.Header>
      <Modal.Body ref={languageModalBody}>
        <div>
          <h5>
            {t('personal.modals.language.subtitle')}
          </h5>
        </div>

        <Form>
          {languages.map((language, i) => (
            <Button
              key={i}
              id={`language-${i}`}
              className={styles.themeButton}
              variant={i18n.language === language.key ? 'primary' : 'secondary'}
              onClick={() => changeLanguage(language.key)}
            >
              {language.name[i18n.languages[0]]}
            </Button>
          ))}
        </Form>

        <hr/>
        <div>
<<<<<<< HEAD
          <h5>
            {t('personal.modals.languageFood.title')}
          </h5>
        </div>
        {/*
=======
          <h6>
            {t('personal.modals.languageFood.title')}
          </h6>
        </div>

>>>>>>> 309aaa04
        <Form.Check
          id='languageFood-default'
          label={t('personal.modals.languageFood.default')}
          checked={selectedLanguageFood === 'default'}
          onChange={() => toggleSelectedLanguageFood('default')}
          type={'radio'}
<<<<<<< HEAD
        /> */}

        <Button
          id='languageFood-default'
          className={styles.themeButton}
          variant={selectedLanguageFood === 'default' ? 'primary' : 'secondary'}
          onClick={() => toggleSelectedLanguageFood('default')}
        >
          {t('personal.modals.languageFood.default')}
        </Button>

        {languages.map((language, i) => (
          // <Form.Check
          //   key={i}
          //   id={`languageFood-${language.key}`}
          //   label={language.name[i18n.languages[0]]}
          //   checked={selectedLanguageFood === language.key}
          //   onChange={() => toggleSelectedLanguageFood(language.key)}
          //   type={'radio'}
          // />

          <Button
            key={i}
            id={`languageFood-${language.key}`}
            className={styles.themeButton}
            variant={selectedLanguageFood === language.key ? 'primary' : 'secondary'}
            onClick={() => toggleSelectedLanguageFood(language.key)}
          >
            {language.name[i18n.languages[0]]}
          </Button>
=======
        />

        {languages.map((language, i) => (
          <Form.Check
            key={i}
            id={`languageFood-${language.key}`}
            label={language.name[i18n.languages[0]]}
            checked={selectedLanguageFood === language.key}
            onChange={() => toggleSelectedLanguageFood(language.key)}
            type={'radio'}
          />
>>>>>>> 309aaa04
        ))}

      </Modal.Body>
    </Modal>
  )
}<|MERGE_RESOLUTION|>--- conflicted
+++ resolved
@@ -68,27 +68,10 @@
 
         <hr/>
         <div>
-<<<<<<< HEAD
           <h5>
             {t('personal.modals.languageFood.title')}
           </h5>
         </div>
-        {/*
-=======
-          <h6>
-            {t('personal.modals.languageFood.title')}
-          </h6>
-        </div>
-
->>>>>>> 309aaa04
-        <Form.Check
-          id='languageFood-default'
-          label={t('personal.modals.languageFood.default')}
-          checked={selectedLanguageFood === 'default'}
-          onChange={() => toggleSelectedLanguageFood('default')}
-          type={'radio'}
-<<<<<<< HEAD
-        /> */}
 
         <Button
           id='languageFood-default'
@@ -100,15 +83,6 @@
         </Button>
 
         {languages.map((language, i) => (
-          // <Form.Check
-          //   key={i}
-          //   id={`languageFood-${language.key}`}
-          //   label={language.name[i18n.languages[0]]}
-          //   checked={selectedLanguageFood === language.key}
-          //   onChange={() => toggleSelectedLanguageFood(language.key)}
-          //   type={'radio'}
-          // />
-
           <Button
             key={i}
             id={`languageFood-${language.key}`}
@@ -118,19 +92,6 @@
           >
             {language.name[i18n.languages[0]]}
           </Button>
-=======
-        />
-
-        {languages.map((language, i) => (
-          <Form.Check
-            key={i}
-            id={`languageFood-${language.key}`}
-            label={language.name[i18n.languages[0]]}
-            checked={selectedLanguageFood === language.key}
-            onChange={() => toggleSelectedLanguageFood(language.key)}
-            type={'radio'}
-          />
->>>>>>> 309aaa04
         ))}
 
       </Modal.Body>
